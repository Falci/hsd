--- conflicted
+++ resolved
@@ -213,11 +213,7 @@
 
   /**
    * Convert path object to string derivation path.
-<<<<<<< HEAD
    * @param {(String|Network)?} network - Network type.
-=======
-   * @param {String|Network} [network] - Network type.
->>>>>>> e270b8ce
    * @returns {String}
    */
 
@@ -247,12 +243,7 @@
 
   /**
    * Convert path to a json-friendly object.
-<<<<<<< HEAD
    * @param {(String|Network)?} network - Network type.
-=======
-   * @param {String|Network} [network] - Network type.
->>>>>>> e270b8ce
-   * @returns {Object}
    */
 
   getJSON(network) {
